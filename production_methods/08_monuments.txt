--- conflicted
+++ resolved
@@ -1,202 +1,5 @@
 # To ensure the game rule 'monument_effects' works properly, the game rule needs to be amended with flags disabling any new monuments' Base method
 # PM Groups should have the 'is_hidden_when_unavailable' flag to ensure only one alternative is visible at any time (unless the player actually has an option they can switch to)
-<<<<<<< HEAD
-﻿ = pm_default_building_eiffel_tower
-texture = "gfx/interface/icons/production_method_icons/wonders.dds"
-is_hidden_when_unavailable = yes
-country_modifiers = {
-    workforce_scaled = {
-        country_prestige_add = 100
-    }
-}
-building_modifiers = {
-    #workforce_scaled = {
-    #}
-    level_scaled = {
-        building_employment_machinists_add = 80
-    }
-}
-pm_default_building_cristo_redentor = {
-    texture = "gfx/interface/icons/production_method_icons/wonders.dds"
-    is_hidden_when_unavailable = yes
-    country_modifiers = {
-        workforce_scaled = {
-            interest_group_ig_devout_pol_str_mult = 0.15
-            country_prestige_add = 50
-        }
-    }
-    building_modifiers = {
-        #workforce_scaled = {
-        #}
-        level_scaled = {
-            building_employment_clergymen_add = 80
-        }
-    }
-}
-pm_default_building_angkor_wat = {
-    texture = "gfx/interface/icons/production_method_icons/wonders.dds"
-    is_hidden_when_unavailable = yes
-    country_modifiers = {
-        workforce_scaled = {
-            interest_group_ig_devout_pol_str_mult = 0.25
-            country_prestige_add = 25
-        }
-    }
-    building_modifiers = {
-        #		workforce_scaled = {
-        #		}
-        level_scaled = {
-            building_employment_clergymen_add = 380
-        }
-    }
-}
-pm_default_building_big_ben = {
-    texture = "gfx/interface/icons/production_method_icons/wonders.dds"
-    is_hidden_when_unavailable = yes
-    country_modifiers = {
-        workforce_scaled = {
-            country_prestige_add = 50
-        }
-    }
-    state_modifiers = {
-        workforce_scaled = {
-            building_throughput_add = 0.01
-        }
-    }
-    building_modifiers = {
-        #workforce_scaled = {
-        #}
-        level_scaled = {
-            building_employment_machinists_add = 80
-        }
-    }
-}
-pm_default_building_forbidden_city = {
-    texture = "gfx/interface/icons/production_method_icons/wonders.dds"
-    is_hidden_when_unavailable = yes
-    country_modifiers = {
-        workforce_scaled = {
-            country_legitimacy_headofstate_add = 20
-            country_authority_add = 50
-            country_prestige_add = 25
-        }
-    }
-    building_modifiers = {
-        #workforce_scaled = {
-        #}
-        level_scaled = {
-            building_employment_bureaucrats_add = 600
-            building_employment_clergymen_add = 150
-        }
-    }
-}
-pm_default_building_hagia_sophia = {
-    texture = "gfx/interface/icons/production_method_icons/wonders.dds"
-    is_hidden_when_unavailable = yes
-    country_modifiers = {
-        workforce_scaled = {
-            interest_group_ig_devout_pop_attraction_mult = 0.1
-            country_prestige_add = 25
-        }
-    }
-    building_modifiers = {
-        #workforce_scaled = {
-        #}
-        level_scaled = {
-            building_employment_clergymen_add = 150
-        }
-    }
-}
-pm_default_building_mosque_of_djenne = {
-    texture = "gfx/interface/icons/production_method_icons/wonders.dds"
-    is_hidden_when_unavailable = yes
-    country_modifiers = {
-        workforce_scaled = {
-            interest_group_ig_devout_pol_str_mult = 0.1
-        }
-    }
-    state_modifiers = {
-        workforce_scaled = {
-            state_education_access_add = 0.2
-        }
-    }
-    building_modifiers = {
-        #workforce_scaled = {
-        #}
-        level_scaled = {
-            building_employment_clergymen_add = 380
-        }
-    }
-}
-pm_default_building_saint_basils_cathedral = {
-    texture = "gfx/interface/icons/production_method_icons/wonders.dds"
-    is_hidden_when_unavailable = yes
-    country_modifiers = {
-        workforce_scaled = {
-            interest_group_ig_devout_pol_str_mult = 0.1
-            country_prestige_add = 25
-        }
-    }
-    building_modifiers = {
-        #workforce_scaled = {
-        #}
-        level_scaled = {
-            building_employment_clergymen_add = 150
-        }
-    }
-}
-pm_default_building_statue_of_liberty = {
-    texture = "gfx/interface/icons/production_method_icons/wonders.dds"
-    is_hidden_when_unavailable = yes
-    country_modifiers = {
-        workforce_scaled = {
-            country_prestige_add = 75
-            state_migration_pull_mult = 0.25
-        }
-    }
-    building_modifiers = {
-        #workforce_scaled = {
-        #}
-        level_scaled = {
-            building_employment_bureaucrats_add = 80
-        }
-    }
-}
-pm_default_building_taj_mahal = {
-    texture = "gfx/interface/icons/production_method_icons/wonders.dds"
-    is_hidden_when_unavailable = yes
-    country_modifiers = {
-        workforce_scaled = {
-            country_prestige_add = 25
-        }
-    }
-    building_modifiers = {
-        #workforce_scaled = {
-        #}
-        level_scaled = {
-            building_employment_bureaucrats_add = 80
-        }
-    }
-}
-pm_default_building_vatican_city = {
-    texture = "gfx/interface/icons/production_method_icons/wonders.dds"
-    unlocking_religions = { catholic  }
-    is_hidden_when_unavailable = yes
-    country_modifiers = {
-        workforce_scaled = {
-            interest_group_ig_devout_pol_str_mult = 0.25
-            country_influence_add = 100
-            country_authority_add = 100
-        }
-    }
-    building_modifiers = {
-        #workforce_scaled = {
-        #}
-        level_scaled = {
-            building_employment_clergymen_add = 380
-        }
-    }
-=======
 
 pm_default_building_eiffel_tower = {
 	texture = "gfx/interface/icons/production_method_icons/wonders.dds"
@@ -372,7 +175,6 @@
 			building_employment_clergymen_add = 250
 		}
 	}
->>>>>>> c050cb3d
 }
 pm_monument_prestige_only_vatican_city = {
     texture = "gfx/interface/icons/production_method_icons/wonders.dds"
