﻿default_building_coffee_plantation = {
<<<<<<< HEAD
    texture = "gfx/interface/icons/production_method_icons/plantation_production.dds"
    building_modifiers = {
        workforce_scaled = {
            # output goods
            goods_output_coffee_add = 20
        }
        level_scaled = {
            building_employment_laborers_add = 3000
            building_employment_farmers_add = 750
        }
    }
=======
	texture = "gfx/interface/icons/production_method_icons/plantation_production.dds"

	building_modifiers = {
		workforce_scaled = {
			# output goods
			goods_output_coffee_add = 20
		}

		level_scaled = {
			# profit
			building_employment_laborers_add = 2250
			building_employment_farmers_add = 562
		}
	}
>>>>>>> c050cb3d
}
automatic_irrigation_building_coffee_plantation = {
<<<<<<< HEAD
    texture = "gfx/interface/icons/production_method_icons/automatic_irrigation.dds"
    state_modifiers = {
        workforce_scaled = {
            state_pollution_generation_add = 5
        }
    }
    unlocking_technologies = { pumpjacks  }
    building_modifiers = {
        workforce_scaled = {
            # output goods
            goods_input_engines_add = 5
            goods_output_coffee_add = 40
        }
        level_scaled = {
            building_employment_laborers_add = 2250
            building_employment_farmers_add = 1120
            building_employment_machinists_add = 380
        }
    }
=======
	texture = "gfx/interface/icons/production_method_icons/automatic_irrigation.dds"

	state_modifiers = {
		workforce_scaled = {
			state_pollution_generation_add = 5
		}
	}

	unlocking_technologies = {
		pumpjacks
	}

	building_modifiers = {
		workforce_scaled = {
			# output goods
			goods_input_engines_add = 5
			goods_output_coffee_add = 40
		}

		level_scaled = {
			# profit
			building_employment_laborers_add = 1687
			building_employment_farmers_add = 843
			building_employment_machinists_add = 375
		}
	}
>>>>>>> c050cb3d
}
pm_steam_rail_transport = {
<<<<<<< HEAD
    texture = "gfx/interface/icons/production_method_icons/rail_transport.dds"
    state_modifiers = {
        workforce_scaled = {
            state_pollution_generation_add = 10
        }
    }
    unlocking_technologies = { railways  }
    building_modifiers = {
        workforce_scaled = {
            # input goods
            goods_input_transportation_add = 5
        }
        level_scaled = {
            building_employment_laborers_add = -750
        }
    }
=======
	texture = "gfx/interface/icons/production_method_icons/rail_transport.dds"

	state_modifiers = {
		workforce_scaled = {
			state_pollution_generation_add = 10
		}
	}

	unlocking_technologies = {
		railways
	}

	building_modifiers = {
		workforce_scaled = {
			# input goods
			goods_input_transportation_add = 5
		}

		level_scaled = {
			building_employment_laborers_add = -750
			building_employment_farmers_add = -420
		}
	}
>>>>>>> c050cb3d
}
default_building_cotton_plantation = {
<<<<<<< HEAD
    texture = "gfx/interface/icons/production_method_icons/plantation_production.dds"
    building_modifiers = {
        workforce_scaled = {
            # output goods
            goods_output_fabric_add = 40
        }
        level_scaled = {
            building_employment_laborers_add = 3000
            building_employment_farmers_add = 750
        }
    }
=======
	texture = "gfx/interface/icons/production_method_icons/plantation_production.dds"

	building_modifiers = {
		workforce_scaled = {
			# output goods
			goods_output_fabric_add = 40
		}

		level_scaled = {
			# profit
			building_employment_laborers_add = 2250
			building_employment_farmers_add = 562
		}
	}
>>>>>>> c050cb3d
}
automatic_irrigation_building_cotton_plantation = {
<<<<<<< HEAD
    texture = "gfx/interface/icons/production_method_icons/automatic_irrigation.dds"
    state_modifiers = {
        workforce_scaled = {
            state_pollution_generation_add = 5
        }
    }
    unlocking_technologies = { pumpjacks  }
    building_modifiers = {
        workforce_scaled = {
            # output goods
            goods_input_engines_add = 5
            goods_output_fabric_add = 100
        }
        level_scaled = {
            building_employment_laborers_add = 2250
            building_employment_farmers_add = 1120
            building_employment_machinists_add = 380
        }
    }
=======
	texture = "gfx/interface/icons/production_method_icons/automatic_irrigation.dds"

	state_modifiers = {
		workforce_scaled = {
			state_pollution_generation_add = 5
		}
	}

	unlocking_technologies = {
		pumpjacks
	}

	building_modifiers = {
		workforce_scaled = {
			# output goods
			goods_input_engines_add = 5
			goods_output_fabric_add = 100
		}

		level_scaled = {
			# profit
			building_employment_laborers_add = 1687
			building_employment_farmers_add = 843
			building_employment_machinists_add = 375
		}
	}
>>>>>>> c050cb3d
}
default_building_dye_plantation = {
<<<<<<< HEAD
    texture = "gfx/interface/icons/production_method_icons/plantation_production.dds"
    building_modifiers = {
        workforce_scaled = {
            # output goods
            goods_output_dye_add = 25
        }
        level_scaled = {
            building_employment_laborers_add = 3000
            building_employment_farmers_add = 750
        }
    }
=======
	texture = "gfx/interface/icons/production_method_icons/plantation_production.dds"

	building_modifiers = {
		workforce_scaled = {
			# output goods
			goods_output_dye_add = 25
		}

		level_scaled = {
			# profit
			building_employment_laborers_add = 2250
			building_employment_farmers_add = 562
		}
	}
>>>>>>> c050cb3d
}
automatic_irrigation_building_dye_plantation = {
<<<<<<< HEAD
    texture = "gfx/interface/icons/production_method_icons/automatic_irrigation.dds"
    state_modifiers = {
        workforce_scaled = {
            state_pollution_generation_add = 5
        }
    }
    unlocking_technologies = { pumpjacks  }
    building_modifiers = {
        workforce_scaled = {
            # output goods
            goods_input_engines_add = 5
            goods_output_dye_add = 50
        }
        level_scaled = {
            building_employment_laborers_add = 2250
            building_employment_farmers_add = 1120
            building_employment_machinists_add = 380
        }
    }
=======
	texture = "gfx/interface/icons/production_method_icons/automatic_irrigation.dds"

	state_modifiers = {
		workforce_scaled = {
			state_pollution_generation_add = 5
		}
	}

	unlocking_technologies = {
		pumpjacks
	}

	building_modifiers = {
		workforce_scaled = {
			# output goods
			goods_input_engines_add = 5
			goods_output_dye_add = 50
		}

		level_scaled = {
			# profit
			building_employment_laborers_add = 1687
			building_employment_farmers_add = 843
			building_employment_machinists_add = 375
		}
	}
>>>>>>> c050cb3d
}
default_building_opium_plantation = {
<<<<<<< HEAD
    texture = "gfx/interface/icons/production_method_icons/plantation_production.dds"
    building_modifiers = {
        workforce_scaled = {
            # output goods
            goods_output_opium_add = 20
        }
        level_scaled = {
            building_employment_laborers_add = 3000
            building_employment_farmers_add = 750
        }
    }
=======
	texture = "gfx/interface/icons/production_method_icons/plantation_production.dds"

	building_modifiers = {
		workforce_scaled = {
			# output goods
			goods_output_opium_add = 20
		}

		level_scaled = {
			# profit
			building_employment_laborers_add = 2250
			building_employment_farmers_add = 562
		}
	}
>>>>>>> c050cb3d
}
automatic_irrigation_building_opium_plantation = {
<<<<<<< HEAD
    texture = "gfx/interface/icons/production_method_icons/automatic_irrigation.dds"
    state_modifiers = {
        workforce_scaled = {
            state_pollution_generation_add = 5
        }
    }
    unlocking_technologies = { pumpjacks  }
    building_modifiers = {
        workforce_scaled = {
            # output goods
            goods_input_engines_add = 5
            goods_output_opium_add = 50
        }
        level_scaled = {
            building_employment_laborers_add = 2250
            building_employment_farmers_add = 1120
            building_employment_machinists_add = 380
        }
    }
=======
	texture = "gfx/interface/icons/production_method_icons/automatic_irrigation.dds"

	state_modifiers = {
		workforce_scaled = {
			state_pollution_generation_add = 5
		}
	}

	unlocking_technologies = {
		pumpjacks
	}

	building_modifiers = {
		workforce_scaled = {
			# output goods
			goods_input_engines_add = 5
			goods_output_opium_add = 50
		}

		level_scaled = {
			# profit
			building_employment_laborers_add = 1687
			building_employment_farmers_add = 843
			building_employment_machinists_add = 375
		}
	}
>>>>>>> c050cb3d
}
default_building_tea_plantation = {
<<<<<<< HEAD
    texture = "gfx/interface/icons/production_method_icons/plantation_production.dds"
    building_modifiers = {
        workforce_scaled = {
            # output goods
            goods_output_tea_add = 20
        }
        level_scaled = {
            building_employment_laborers_add = 3000
            building_employment_farmers_add = 750
        }
    }
=======
	texture = "gfx/interface/icons/production_method_icons/plantation_production.dds"

	building_modifiers = {
		workforce_scaled = {
			# output goods
			goods_output_tea_add = 20
		}

		level_scaled = {
			# profit
			building_employment_laborers_add = 2250
			building_employment_farmers_add = 562
		}
	}
>>>>>>> c050cb3d
}
automatic_irrigation_building_tea_plantation = {
<<<<<<< HEAD
    texture = "gfx/interface/icons/production_method_icons/automatic_irrigation.dds"
    state_modifiers = {
        workforce_scaled = {
            state_pollution_generation_add = 5
        }
    }
    unlocking_technologies = { pumpjacks  }
    building_modifiers = {
        workforce_scaled = {
            # output goods
            goods_input_engines_add = 5
            goods_output_tea_add = 40
        }
        level_scaled = {
            building_employment_laborers_add = 2250
            building_employment_farmers_add = 1120
            building_employment_machinists_add = 380
        }
    }
=======
	texture = "gfx/interface/icons/production_method_icons/automatic_irrigation.dds"

	state_modifiers = {
		workforce_scaled = {
			state_pollution_generation_add = 5
		}
	}

	unlocking_technologies = {
		pumpjacks
	}

	building_modifiers = {
		workforce_scaled = {
			# output goods
			goods_input_engines_add = 5
			goods_output_tea_add = 40
		}

		level_scaled = {
			# profit
			building_employment_laborers_add = 1687
			building_employment_farmers_add = 843
			building_employment_machinists_add = 375
		}
	}
>>>>>>> c050cb3d
}
default_building_tobacco_plantation = {
<<<<<<< HEAD
    texture = "gfx/interface/icons/production_method_icons/plantation_production.dds"
    building_modifiers = {
        workforce_scaled = {
            # output goods
            goods_output_tobacco_add = 25
        }
        level_scaled = {
            building_employment_laborers_add = 3000
            building_employment_farmers_add = 750
        }
    }
=======
	texture = "gfx/interface/icons/production_method_icons/plantation_production.dds"

	building_modifiers = {
		workforce_scaled = {
			# output goods
			goods_output_tobacco_add = 25
		}

		level_scaled = {
			# profit
			building_employment_laborers_add = 2250
			building_employment_farmers_add = 562
		}
	}
>>>>>>> c050cb3d
}
automatic_irrigation_building_tobacco_plantation = {
<<<<<<< HEAD
    texture = "gfx/interface/icons/production_method_icons/automatic_irrigation.dds"
    state_modifiers = {
        workforce_scaled = {
            state_pollution_generation_add = 5
        }
    }
    unlocking_technologies = { pumpjacks  }
    building_modifiers = {
        workforce_scaled = {
            # output goods
            goods_input_engines_add = 5
            goods_output_tobacco_add = 50
        }
        level_scaled = {
            building_employment_laborers_add = 2250
            building_employment_farmers_add = 1120
            building_employment_machinists_add = 380
        }
    }
=======
	texture = "gfx/interface/icons/production_method_icons/automatic_irrigation.dds"

	state_modifiers = {
		workforce_scaled = {
			state_pollution_generation_add = 5
		}
	}

	unlocking_technologies = {
		pumpjacks
	}

	building_modifiers = {
		workforce_scaled = {
			# output goods
			goods_input_engines_add = 5
			goods_output_tobacco_add = 50
		}

		level_scaled = {
			# profit
			building_employment_laborers_add = 1687
			building_employment_farmers_add = 843
			building_employment_machinists_add = 375
		}
	}
>>>>>>> c050cb3d
}
default_building_sugar_plantation = {
<<<<<<< HEAD
    texture = "gfx/interface/icons/production_method_icons/plantation_production.dds"
    building_modifiers = {
        workforce_scaled = {
            # output goods
            goods_output_sugar_add = 30
        }
        level_scaled = {
            building_employment_laborers_add = 3000
            building_employment_farmers_add = 750
        }
    }
=======
	texture = "gfx/interface/icons/production_method_icons/plantation_production.dds"

	building_modifiers = {
		workforce_scaled = {
			# output goods
			goods_output_sugar_add = 30
		}

		level_scaled = {
			# profit
			building_employment_laborers_add = 2250
			building_employment_farmers_add = 562
		}
	}
>>>>>>> c050cb3d
}
automatic_irrigation_building_sugar_plantation = {
<<<<<<< HEAD
    texture = "gfx/interface/icons/production_method_icons/automatic_irrigation.dds"
    state_modifiers = {
        workforce_scaled = {
            state_pollution_generation_add = 5
        }
    }
    unlocking_technologies = { pumpjacks  }
    building_modifiers = {
        workforce_scaled = {
            # output goods
            goods_input_engines_add = 5
            goods_output_sugar_add = 60
        }
        level_scaled = {
            building_employment_laborers_add = 2250
            building_employment_farmers_add = 1120
            building_employment_machinists_add = 380
        }
    }
=======
	texture = "gfx/interface/icons/production_method_icons/automatic_irrigation.dds"

	state_modifiers = {
		workforce_scaled = {
			state_pollution_generation_add = 5
		}
	}

	unlocking_technologies = {
		pumpjacks
	}

	building_modifiers = {
		workforce_scaled = {
			# output goods
			goods_input_engines_add = 5
			goods_output_sugar_add = 60
		}

		level_scaled = {
			# profit
			building_employment_laborers_add = 1687
			building_employment_farmers_add = 843
			building_employment_machinists_add = 375
		}
	}
>>>>>>> c050cb3d
}
default_building_banana_plantation = {
<<<<<<< HEAD
    texture = "gfx/interface/icons/production_method_icons/plantation_production.dds"
    building_modifiers = {
        workforce_scaled = {
            goods_output_fruit_add = 30
        }
        level_scaled = {
            building_employment_laborers_add = 3000
            building_employment_farmers_add = 750
        }
    }
=======
	texture = "gfx/interface/icons/production_method_icons/plantation_production.dds"

	building_modifiers = {
		workforce_scaled = {
			goods_output_fruit_add = 30
		}

		level_scaled = {
			building_employment_laborers_add = 2250
			building_employment_farmers_add = 562
		}
	}
>>>>>>> c050cb3d
}
automatic_irrigation_building_banana_plantation = {
<<<<<<< HEAD
    texture = "gfx/interface/icons/production_method_icons/automatic_irrigation.dds"
    state_modifiers = {
        workforce_scaled = {
            state_pollution_generation_add = 5
        }
    }
    unlocking_technologies = { pumpjacks  }
    building_modifiers = {
        workforce_scaled = {
            # output goods
            goods_input_engines_add = 5
            goods_output_fruit_add = 60
        }
        level_scaled = {
            building_employment_laborers_add = 2250
            building_employment_farmers_add = 1120
            building_employment_machinists_add = 380
        }
    }
=======
	texture = "gfx/interface/icons/production_method_icons/automatic_irrigation.dds"

	state_modifiers = {
		workforce_scaled = {
			state_pollution_generation_add = 5
		}
	}

	unlocking_technologies = {
		pumpjacks
	}

	building_modifiers = {
		workforce_scaled = {
			# output goods
			goods_input_engines_add = 5
			goods_output_fruit_add = 60
		}

		level_scaled = {
			# profit
			building_employment_laborers_add = 1687
			building_employment_farmers_add = 843
			building_employment_machinists_add = 375
		}
	}
>>>>>>> c050cb3d
}
default_building_silk_plantation = {
<<<<<<< HEAD
    texture = "gfx/interface/icons/production_method_icons/plantation_production.dds"
    building_modifiers = {
        workforce_scaled = {
            # output goods
            goods_output_silk_add = 20
        }
        level_scaled = {
            building_employment_laborers_add = 3000
            building_employment_farmers_add = 750
        }
    }
=======
	texture = "gfx/interface/icons/production_method_icons/plantation_production.dds"

	building_modifiers = {
		workforce_scaled = {
			# output goods
			goods_output_silk_add = 20
		}

		level_scaled = {
			# profit
			building_employment_laborers_add = 2250
			building_employment_farmers_add = 562
		}
	}
>>>>>>> c050cb3d
}
automatic_irrigation_building_silk_plantation = {
<<<<<<< HEAD
    texture = "gfx/interface/icons/production_method_icons/automatic_irrigation.dds"
    state_modifiers = {
        workforce_scaled = {
            state_pollution_generation_add = 5
        }
    }
    unlocking_technologies = { pumpjacks  }
    building_modifiers = {
        workforce_scaled = {
            # output goods
            goods_input_engines_add = 5
            goods_output_silk_add = 40
        }
        level_scaled = {
            building_employment_laborers_add = 2250
            building_employment_farmers_add = 1120
            building_employment_machinists_add = 380
        }
    }
=======
	texture = "gfx/interface/icons/production_method_icons/automatic_irrigation.dds"

	state_modifiers = {
		workforce_scaled = {
			state_pollution_generation_add = 5
		}
	}

	unlocking_technologies = {
		pumpjacks
	}

	building_modifiers = {
		workforce_scaled = {
			# output goods
			goods_input_engines_add = 5
			goods_output_silk_add = 40
		}

		level_scaled = {
			# profit
			building_employment_laborers_add = 1687
			building_employment_farmers_add = 843
			building_employment_machinists_add = 375
		}
	}
>>>>>>> c050cb3d
}
default_building_vineyard_plantation = {
<<<<<<< HEAD
    texture = "gfx/interface/icons/production_method_icons/plantation_production.dds"
    building_modifiers = {
        workforce_scaled = {
            # output goods
            goods_output_wine_add = 20
        }
        level_scaled = {
            building_employment_laborers_add = 3000
            building_employment_farmers_add = 750
        }
    }
=======
	texture = "gfx/interface/icons/production_method_icons/plantation_production.dds"

	building_modifiers = {
		workforce_scaled = {
			# output goods
			goods_output_wine_add = 20
		}

		level_scaled = {
			# profit
			building_employment_laborers_add = 2250
			building_employment_farmers_add = 562
		}
	}
>>>>>>> c050cb3d
}
automatic_irrigation_building_vineyard_plantation = {
<<<<<<< HEAD
    texture = "gfx/interface/icons/production_method_icons/automatic_irrigation.dds"
    state_modifiers = {
        workforce_scaled = {
            state_pollution_generation_add = 5
        }
    }
    unlocking_technologies = { pumpjacks  }
    building_modifiers = {
        workforce_scaled = {
            # output goods
            goods_input_engines_add = 5
            goods_output_wine_add = 40
        }
        level_scaled = {
            building_employment_laborers_add = 2250
            building_employment_farmers_add = 1120
            building_employment_machinists_add = 380
        }
    }
=======
	texture = "gfx/interface/icons/production_method_icons/automatic_irrigation.dds"

	state_modifiers = {
		workforce_scaled = {
			state_pollution_generation_add = 5
		}
	}

	unlocking_technologies = {
		pumpjacks
	}

	building_modifiers = {
		workforce_scaled = {
			# output goods
			goods_input_engines_add = 5
			goods_output_wine_add = 40
		}

		level_scaled = {
			# profit
			building_employment_laborers_add = 1687
			building_employment_farmers_add = 843
			building_employment_machinists_add = 375
		}
	}
}

pm_simple_plantation = {
	texture = "gfx/interface/icons/production_method_icons/simple_plantation.dds"
	building_modifiers = {
		workforce_scaled = {
			goods_output_sugar_add = 20
		}
		level_scaled = {
			building_employment_laborers_add = 1687
			building_employment_farmers_add = 420
		}
	}
>>>>>>> c050cb3d
}<|MERGE_RESOLUTION|>--- conflicted
+++ resolved
@@ -1,17 +1,4 @@
 ﻿default_building_coffee_plantation = {
-<<<<<<< HEAD
-    texture = "gfx/interface/icons/production_method_icons/plantation_production.dds"
-    building_modifiers = {
-        workforce_scaled = {
-            # output goods
-            goods_output_coffee_add = 20
-        }
-        level_scaled = {
-            building_employment_laborers_add = 3000
-            building_employment_farmers_add = 750
-        }
-    }
-=======
 	texture = "gfx/interface/icons/production_method_icons/plantation_production.dds"
 
 	building_modifiers = {
@@ -22,34 +9,12 @@
 
 		level_scaled = {
 			# profit
-			building_employment_laborers_add = 2250
-			building_employment_farmers_add = 562
-		}
-	}
->>>>>>> c050cb3d
+			building_employment_laborers_add = 4000
+			building_employment_farmers_add = 1000
+		}
+	}
 }
 automatic_irrigation_building_coffee_plantation = {
-<<<<<<< HEAD
-    texture = "gfx/interface/icons/production_method_icons/automatic_irrigation.dds"
-    state_modifiers = {
-        workforce_scaled = {
-            state_pollution_generation_add = 5
-        }
-    }
-    unlocking_technologies = { pumpjacks  }
-    building_modifiers = {
-        workforce_scaled = {
-            # output goods
-            goods_input_engines_add = 5
-            goods_output_coffee_add = 40
-        }
-        level_scaled = {
-            building_employment_laborers_add = 2250
-            building_employment_farmers_add = 1120
-            building_employment_machinists_add = 380
-        }
-    }
-=======
 	texture = "gfx/interface/icons/production_method_icons/automatic_irrigation.dds"
 
 	state_modifiers = {
@@ -71,32 +36,13 @@
 
 		level_scaled = {
 			# profit
-			building_employment_laborers_add = 1687
-			building_employment_farmers_add = 843
-			building_employment_machinists_add = 375
-		}
-	}
->>>>>>> c050cb3d
+			building_employment_laborers_add = 3000
+			building_employment_farmers_add = 1500
+			building_employment_machinists_add = 500
+		}
+	}
 }
 pm_steam_rail_transport = {
-<<<<<<< HEAD
-    texture = "gfx/interface/icons/production_method_icons/rail_transport.dds"
-    state_modifiers = {
-        workforce_scaled = {
-            state_pollution_generation_add = 10
-        }
-    }
-    unlocking_technologies = { railways  }
-    building_modifiers = {
-        workforce_scaled = {
-            # input goods
-            goods_input_transportation_add = 5
-        }
-        level_scaled = {
-            building_employment_laborers_add = -750
-        }
-    }
-=======
 	texture = "gfx/interface/icons/production_method_icons/rail_transport.dds"
 
 	state_modifiers = {
@@ -116,26 +62,11 @@
 		}
 
 		level_scaled = {
-			building_employment_laborers_add = -750
-			building_employment_farmers_add = -420
-		}
-	}
->>>>>>> c050cb3d
+			building_employment_laborers_add = -1000
+		}
+	}
 }
 default_building_cotton_plantation = {
-<<<<<<< HEAD
-    texture = "gfx/interface/icons/production_method_icons/plantation_production.dds"
-    building_modifiers = {
-        workforce_scaled = {
-            # output goods
-            goods_output_fabric_add = 40
-        }
-        level_scaled = {
-            building_employment_laborers_add = 3000
-            building_employment_farmers_add = 750
-        }
-    }
-=======
 	texture = "gfx/interface/icons/production_method_icons/plantation_production.dds"
 
 	building_modifiers = {
@@ -146,34 +77,12 @@
 
 		level_scaled = {
 			# profit
-			building_employment_laborers_add = 2250
-			building_employment_farmers_add = 562
-		}
-	}
->>>>>>> c050cb3d
+			building_employment_laborers_add = 4000
+			building_employment_farmers_add = 1000
+		}
+	}
 }
 automatic_irrigation_building_cotton_plantation = {
-<<<<<<< HEAD
-    texture = "gfx/interface/icons/production_method_icons/automatic_irrigation.dds"
-    state_modifiers = {
-        workforce_scaled = {
-            state_pollution_generation_add = 5
-        }
-    }
-    unlocking_technologies = { pumpjacks  }
-    building_modifiers = {
-        workforce_scaled = {
-            # output goods
-            goods_input_engines_add = 5
-            goods_output_fabric_add = 100
-        }
-        level_scaled = {
-            building_employment_laborers_add = 2250
-            building_employment_farmers_add = 1120
-            building_employment_machinists_add = 380
-        }
-    }
-=======
 	texture = "gfx/interface/icons/production_method_icons/automatic_irrigation.dds"
 
 	state_modifiers = {
@@ -195,27 +104,13 @@
 
 		level_scaled = {
 			# profit
-			building_employment_laborers_add = 1687
-			building_employment_farmers_add = 843
-			building_employment_machinists_add = 375
-		}
-	}
->>>>>>> c050cb3d
+			building_employment_laborers_add = 3000
+			building_employment_farmers_add = 1500
+			building_employment_machinists_add = 500
+		}
+	}
 }
 default_building_dye_plantation = {
-<<<<<<< HEAD
-    texture = "gfx/interface/icons/production_method_icons/plantation_production.dds"
-    building_modifiers = {
-        workforce_scaled = {
-            # output goods
-            goods_output_dye_add = 25
-        }
-        level_scaled = {
-            building_employment_laborers_add = 3000
-            building_employment_farmers_add = 750
-        }
-    }
-=======
 	texture = "gfx/interface/icons/production_method_icons/plantation_production.dds"
 
 	building_modifiers = {
@@ -226,34 +121,12 @@
 
 		level_scaled = {
 			# profit
-			building_employment_laborers_add = 2250
-			building_employment_farmers_add = 562
-		}
-	}
->>>>>>> c050cb3d
+			building_employment_laborers_add = 4000
+			building_employment_farmers_add = 1000
+		}
+	}
 }
 automatic_irrigation_building_dye_plantation = {
-<<<<<<< HEAD
-    texture = "gfx/interface/icons/production_method_icons/automatic_irrigation.dds"
-    state_modifiers = {
-        workforce_scaled = {
-            state_pollution_generation_add = 5
-        }
-    }
-    unlocking_technologies = { pumpjacks  }
-    building_modifiers = {
-        workforce_scaled = {
-            # output goods
-            goods_input_engines_add = 5
-            goods_output_dye_add = 50
-        }
-        level_scaled = {
-            building_employment_laborers_add = 2250
-            building_employment_farmers_add = 1120
-            building_employment_machinists_add = 380
-        }
-    }
-=======
 	texture = "gfx/interface/icons/production_method_icons/automatic_irrigation.dds"
 
 	state_modifiers = {
@@ -275,27 +148,13 @@
 
 		level_scaled = {
 			# profit
-			building_employment_laborers_add = 1687
-			building_employment_farmers_add = 843
-			building_employment_machinists_add = 375
-		}
-	}
->>>>>>> c050cb3d
+			building_employment_laborers_add = 3000
+			building_employment_farmers_add = 1500
+			building_employment_machinists_add = 500
+		}
+	}
 }
 default_building_opium_plantation = {
-<<<<<<< HEAD
-    texture = "gfx/interface/icons/production_method_icons/plantation_production.dds"
-    building_modifiers = {
-        workforce_scaled = {
-            # output goods
-            goods_output_opium_add = 20
-        }
-        level_scaled = {
-            building_employment_laborers_add = 3000
-            building_employment_farmers_add = 750
-        }
-    }
-=======
 	texture = "gfx/interface/icons/production_method_icons/plantation_production.dds"
 
 	building_modifiers = {
@@ -306,34 +165,12 @@
 
 		level_scaled = {
 			# profit
-			building_employment_laborers_add = 2250
-			building_employment_farmers_add = 562
-		}
-	}
->>>>>>> c050cb3d
+			building_employment_laborers_add = 4000
+			building_employment_farmers_add = 1000
+		}
+	}
 }
 automatic_irrigation_building_opium_plantation = {
-<<<<<<< HEAD
-    texture = "gfx/interface/icons/production_method_icons/automatic_irrigation.dds"
-    state_modifiers = {
-        workforce_scaled = {
-            state_pollution_generation_add = 5
-        }
-    }
-    unlocking_technologies = { pumpjacks  }
-    building_modifiers = {
-        workforce_scaled = {
-            # output goods
-            goods_input_engines_add = 5
-            goods_output_opium_add = 50
-        }
-        level_scaled = {
-            building_employment_laborers_add = 2250
-            building_employment_farmers_add = 1120
-            building_employment_machinists_add = 380
-        }
-    }
-=======
 	texture = "gfx/interface/icons/production_method_icons/automatic_irrigation.dds"
 
 	state_modifiers = {
@@ -355,27 +192,13 @@
 
 		level_scaled = {
 			# profit
-			building_employment_laborers_add = 1687
-			building_employment_farmers_add = 843
-			building_employment_machinists_add = 375
-		}
-	}
->>>>>>> c050cb3d
+			building_employment_laborers_add = 3000
+			building_employment_farmers_add = 1500
+			building_employment_machinists_add = 500
+		}
+	}
 }
 default_building_tea_plantation = {
-<<<<<<< HEAD
-    texture = "gfx/interface/icons/production_method_icons/plantation_production.dds"
-    building_modifiers = {
-        workforce_scaled = {
-            # output goods
-            goods_output_tea_add = 20
-        }
-        level_scaled = {
-            building_employment_laborers_add = 3000
-            building_employment_farmers_add = 750
-        }
-    }
-=======
 	texture = "gfx/interface/icons/production_method_icons/plantation_production.dds"
 
 	building_modifiers = {
@@ -386,34 +209,12 @@
 
 		level_scaled = {
 			# profit
-			building_employment_laborers_add = 2250
-			building_employment_farmers_add = 562
-		}
-	}
->>>>>>> c050cb3d
+			building_employment_laborers_add = 4000
+			building_employment_farmers_add = 1000
+		}
+	}
 }
 automatic_irrigation_building_tea_plantation = {
-<<<<<<< HEAD
-    texture = "gfx/interface/icons/production_method_icons/automatic_irrigation.dds"
-    state_modifiers = {
-        workforce_scaled = {
-            state_pollution_generation_add = 5
-        }
-    }
-    unlocking_technologies = { pumpjacks  }
-    building_modifiers = {
-        workforce_scaled = {
-            # output goods
-            goods_input_engines_add = 5
-            goods_output_tea_add = 40
-        }
-        level_scaled = {
-            building_employment_laborers_add = 2250
-            building_employment_farmers_add = 1120
-            building_employment_machinists_add = 380
-        }
-    }
-=======
 	texture = "gfx/interface/icons/production_method_icons/automatic_irrigation.dds"
 
 	state_modifiers = {
@@ -435,27 +236,13 @@
 
 		level_scaled = {
 			# profit
-			building_employment_laborers_add = 1687
-			building_employment_farmers_add = 843
-			building_employment_machinists_add = 375
-		}
-	}
->>>>>>> c050cb3d
+			building_employment_laborers_add = 3000
+			building_employment_farmers_add = 1500
+			building_employment_machinists_add = 500
+		}
+	}
 }
 default_building_tobacco_plantation = {
-<<<<<<< HEAD
-    texture = "gfx/interface/icons/production_method_icons/plantation_production.dds"
-    building_modifiers = {
-        workforce_scaled = {
-            # output goods
-            goods_output_tobacco_add = 25
-        }
-        level_scaled = {
-            building_employment_laborers_add = 3000
-            building_employment_farmers_add = 750
-        }
-    }
-=======
 	texture = "gfx/interface/icons/production_method_icons/plantation_production.dds"
 
 	building_modifiers = {
@@ -466,34 +253,12 @@
 
 		level_scaled = {
 			# profit
-			building_employment_laborers_add = 2250
-			building_employment_farmers_add = 562
-		}
-	}
->>>>>>> c050cb3d
+			building_employment_laborers_add = 4000
+			building_employment_farmers_add = 1000
+		}
+	}
 }
 automatic_irrigation_building_tobacco_plantation = {
-<<<<<<< HEAD
-    texture = "gfx/interface/icons/production_method_icons/automatic_irrigation.dds"
-    state_modifiers = {
-        workforce_scaled = {
-            state_pollution_generation_add = 5
-        }
-    }
-    unlocking_technologies = { pumpjacks  }
-    building_modifiers = {
-        workforce_scaled = {
-            # output goods
-            goods_input_engines_add = 5
-            goods_output_tobacco_add = 50
-        }
-        level_scaled = {
-            building_employment_laborers_add = 2250
-            building_employment_farmers_add = 1120
-            building_employment_machinists_add = 380
-        }
-    }
-=======
 	texture = "gfx/interface/icons/production_method_icons/automatic_irrigation.dds"
 
 	state_modifiers = {
@@ -515,27 +280,13 @@
 
 		level_scaled = {
 			# profit
-			building_employment_laborers_add = 1687
-			building_employment_farmers_add = 843
-			building_employment_machinists_add = 375
-		}
-	}
->>>>>>> c050cb3d
+			building_employment_laborers_add = 3000
+			building_employment_farmers_add = 1500
+			building_employment_machinists_add = 500
+		}
+	}
 }
 default_building_sugar_plantation = {
-<<<<<<< HEAD
-    texture = "gfx/interface/icons/production_method_icons/plantation_production.dds"
-    building_modifiers = {
-        workforce_scaled = {
-            # output goods
-            goods_output_sugar_add = 30
-        }
-        level_scaled = {
-            building_employment_laborers_add = 3000
-            building_employment_farmers_add = 750
-        }
-    }
-=======
 	texture = "gfx/interface/icons/production_method_icons/plantation_production.dds"
 
 	building_modifiers = {
@@ -546,34 +297,12 @@
 
 		level_scaled = {
 			# profit
-			building_employment_laborers_add = 2250
-			building_employment_farmers_add = 562
-		}
-	}
->>>>>>> c050cb3d
+			building_employment_laborers_add = 4000
+			building_employment_farmers_add = 1000
+		}
+	}
 }
 automatic_irrigation_building_sugar_plantation = {
-<<<<<<< HEAD
-    texture = "gfx/interface/icons/production_method_icons/automatic_irrigation.dds"
-    state_modifiers = {
-        workforce_scaled = {
-            state_pollution_generation_add = 5
-        }
-    }
-    unlocking_technologies = { pumpjacks  }
-    building_modifiers = {
-        workforce_scaled = {
-            # output goods
-            goods_input_engines_add = 5
-            goods_output_sugar_add = 60
-        }
-        level_scaled = {
-            building_employment_laborers_add = 2250
-            building_employment_farmers_add = 1120
-            building_employment_machinists_add = 380
-        }
-    }
-=======
 	texture = "gfx/interface/icons/production_method_icons/automatic_irrigation.dds"
 
 	state_modifiers = {
@@ -595,26 +324,13 @@
 
 		level_scaled = {
 			# profit
-			building_employment_laborers_add = 1687
-			building_employment_farmers_add = 843
-			building_employment_machinists_add = 375
-		}
-	}
->>>>>>> c050cb3d
+			building_employment_laborers_add = 3000
+			building_employment_farmers_add = 1500
+			building_employment_machinists_add = 500
+		}
+	}
 }
 default_building_banana_plantation = {
-<<<<<<< HEAD
-    texture = "gfx/interface/icons/production_method_icons/plantation_production.dds"
-    building_modifiers = {
-        workforce_scaled = {
-            goods_output_fruit_add = 30
-        }
-        level_scaled = {
-            building_employment_laborers_add = 3000
-            building_employment_farmers_add = 750
-        }
-    }
-=======
 	texture = "gfx/interface/icons/production_method_icons/plantation_production.dds"
 
 	building_modifiers = {
@@ -623,34 +339,12 @@
 		}
 
 		level_scaled = {
-			building_employment_laborers_add = 2250
-			building_employment_farmers_add = 562
-		}
-	}
->>>>>>> c050cb3d
+			building_employment_laborers_add = 4000
+			building_employment_farmers_add = 1000
+		}
+	}
 }
 automatic_irrigation_building_banana_plantation = {
-<<<<<<< HEAD
-    texture = "gfx/interface/icons/production_method_icons/automatic_irrigation.dds"
-    state_modifiers = {
-        workforce_scaled = {
-            state_pollution_generation_add = 5
-        }
-    }
-    unlocking_technologies = { pumpjacks  }
-    building_modifiers = {
-        workforce_scaled = {
-            # output goods
-            goods_input_engines_add = 5
-            goods_output_fruit_add = 60
-        }
-        level_scaled = {
-            building_employment_laborers_add = 2250
-            building_employment_farmers_add = 1120
-            building_employment_machinists_add = 380
-        }
-    }
-=======
 	texture = "gfx/interface/icons/production_method_icons/automatic_irrigation.dds"
 
 	state_modifiers = {
@@ -672,27 +366,13 @@
 
 		level_scaled = {
 			# profit
-			building_employment_laborers_add = 1687
-			building_employment_farmers_add = 843
-			building_employment_machinists_add = 375
-		}
-	}
->>>>>>> c050cb3d
+			building_employment_laborers_add = 3000
+			building_employment_farmers_add = 1500
+			building_employment_machinists_add = 500
+		}
+	}
 }
 default_building_silk_plantation = {
-<<<<<<< HEAD
-    texture = "gfx/interface/icons/production_method_icons/plantation_production.dds"
-    building_modifiers = {
-        workforce_scaled = {
-            # output goods
-            goods_output_silk_add = 20
-        }
-        level_scaled = {
-            building_employment_laborers_add = 3000
-            building_employment_farmers_add = 750
-        }
-    }
-=======
 	texture = "gfx/interface/icons/production_method_icons/plantation_production.dds"
 
 	building_modifiers = {
@@ -703,34 +383,12 @@
 
 		level_scaled = {
 			# profit
-			building_employment_laborers_add = 2250
-			building_employment_farmers_add = 562
-		}
-	}
->>>>>>> c050cb3d
+			building_employment_laborers_add = 4000
+			building_employment_farmers_add = 1000
+		}
+	}
 }
 automatic_irrigation_building_silk_plantation = {
-<<<<<<< HEAD
-    texture = "gfx/interface/icons/production_method_icons/automatic_irrigation.dds"
-    state_modifiers = {
-        workforce_scaled = {
-            state_pollution_generation_add = 5
-        }
-    }
-    unlocking_technologies = { pumpjacks  }
-    building_modifiers = {
-        workforce_scaled = {
-            # output goods
-            goods_input_engines_add = 5
-            goods_output_silk_add = 40
-        }
-        level_scaled = {
-            building_employment_laborers_add = 2250
-            building_employment_farmers_add = 1120
-            building_employment_machinists_add = 380
-        }
-    }
-=======
 	texture = "gfx/interface/icons/production_method_icons/automatic_irrigation.dds"
 
 	state_modifiers = {
@@ -752,27 +410,13 @@
 
 		level_scaled = {
 			# profit
-			building_employment_laborers_add = 1687
-			building_employment_farmers_add = 843
-			building_employment_machinists_add = 375
-		}
-	}
->>>>>>> c050cb3d
+			building_employment_laborers_add = 3000
+			building_employment_farmers_add = 1500
+			building_employment_machinists_add = 500
+		}
+	}
 }
 default_building_vineyard_plantation = {
-<<<<<<< HEAD
-    texture = "gfx/interface/icons/production_method_icons/plantation_production.dds"
-    building_modifiers = {
-        workforce_scaled = {
-            # output goods
-            goods_output_wine_add = 20
-        }
-        level_scaled = {
-            building_employment_laborers_add = 3000
-            building_employment_farmers_add = 750
-        }
-    }
-=======
 	texture = "gfx/interface/icons/production_method_icons/plantation_production.dds"
 
 	building_modifiers = {
@@ -783,34 +427,12 @@
 
 		level_scaled = {
 			# profit
-			building_employment_laborers_add = 2250
-			building_employment_farmers_add = 562
-		}
-	}
->>>>>>> c050cb3d
+			building_employment_laborers_add = 4000
+			building_employment_farmers_add = 1000
+		}
+	}
 }
 automatic_irrigation_building_vineyard_plantation = {
-<<<<<<< HEAD
-    texture = "gfx/interface/icons/production_method_icons/automatic_irrigation.dds"
-    state_modifiers = {
-        workforce_scaled = {
-            state_pollution_generation_add = 5
-        }
-    }
-    unlocking_technologies = { pumpjacks  }
-    building_modifiers = {
-        workforce_scaled = {
-            # output goods
-            goods_input_engines_add = 5
-            goods_output_wine_add = 40
-        }
-        level_scaled = {
-            building_employment_laborers_add = 2250
-            building_employment_farmers_add = 1120
-            building_employment_machinists_add = 380
-        }
-    }
-=======
 	texture = "gfx/interface/icons/production_method_icons/automatic_irrigation.dds"
 
 	state_modifiers = {
@@ -832,23 +454,9 @@
 
 		level_scaled = {
 			# profit
-			building_employment_laborers_add = 1687
-			building_employment_farmers_add = 843
-			building_employment_machinists_add = 375
-		}
-	}
-}
-
-pm_simple_plantation = {
-	texture = "gfx/interface/icons/production_method_icons/simple_plantation.dds"
-	building_modifiers = {
-		workforce_scaled = {
-			goods_output_sugar_add = 20
-		}
-		level_scaled = {
-			building_employment_laborers_add = 1687
-			building_employment_farmers_add = 420
-		}
-	}
->>>>>>> c050cb3d
+			building_employment_laborers_add = 3000
+			building_employment_farmers_add = 1500
+			building_employment_machinists_add = 500
+		}
+	}
 }